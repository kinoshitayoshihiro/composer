# --- START OF FILE generator/drum_generator.py (最終FIX版) ---
from __future__ import annotations
import logging, random, json, copy
import yaml
from pathlib import Path
from typing import Any, Dict, List, Optional
from music21 import (
    stream,
    note,
    pitch,
    meter,
    instrument as m21instrument,
    duration as m21duration,
    volume as m21volume,
)

from .base_part_generator import BasePartGenerator
from utilities.core_music_utils import get_time_signature_object, MIN_NOTE_DURATION_QL
from utilities.onset_heatmap import build_heatmap, RESOLUTION
from utilities import humanizer

logger = logging.getLogger("modular_composer.drum_generator")

GM_DRUM_MAP: Dict[str, int] = {
    "kick": 36,
    "bd": 36,
    "acoustic_bass_drum": 35,
    "snare": 38,
    "sd": 38,
    "acoustic_snare": 38,
    "electric_snare": 40,
    "closed_hi_hat": 42,
    "chh": 42,
    "closed_hat": 42,
    "pedal_hi_hat": 44,
    "phh": 44,
    "open_hi_hat": 46,
    "ohh": 46,
    "open_hat": 46,
    "crash_cymbal_1": 49,
    "crash": 49,
    "crash_cymbal_2": 57,
    "crash_cymbal_soft_swell": 49,  # ★★★ 確認: Crash Cymbal 1 (49) にマッピング ★★★
    "ride_cymbal_1": 51,
    "ride": 51,
    "ride_cymbal_2": 59,
    "ride_bell": 53,
    "hand_clap": 39,
    "claps": 39,
    "side_stick": 37,
    "rim": 37,
    "rim_shot": 37,
    "low_floor_tom": 41,
    "tom_floor_low": 41,
    "high_floor_tom": 43,
    "tom_floor_high": 43,
    "low_tom": 45,
    "tom_low": 45,
    "low_mid_tom": 47,
    "tom_mid_low": 47,
    "tom_mid": 47,
    "high_mid_tom": 48,
    "tom_mid_high": 48,
    "tom1": 48,
    "high_tom": 50,
    "tom_hi": 50,
    "tom2": 47,
    "tom3": 45,
    "hat": 42,
    "stick": 31,
    "tambourine": 54,
    "splash": 55,
    "splash_cymbal": 55,
    "cowbell": 56,
    "china": 52,
    "china_cymbal": 52,
    "shaker": 82,
    "cabasa": 69,
    "triangle": 81,
    "wood_block_high": 76,
    "high_wood_block": 76,
    "wood_block_low": 77,
    "low_wood_block": 77,
    "guiro_short": 73,
    "short_guiro": 73,
    "guiro_long": 74,
    "long_guiro": 74,
    "claves": 75,
    "bongo_high": 60,
    "high_bongo": 60,
    "bongo_low": 61,
    "low_bongo": 61,
    "conga_open": 62,
    "mute_high_conga": 62,
    "conga_slap": 63,
    "open_high_conga": 63,
    "timbale_high": 65,
    "high_timbale": 65,
    "timbale_low": 66,
    "low_timbale": 66,
    "agogo_high": 67,
    "high_agogo": 67,
    "agogo_low": 68,
    "low_agogo": 68,
    "ghost_snare": 38,
}
GHOST_ALIAS: Dict[str, str] = {"ghost_snare": "snare", "gs": "snare"}

EMOTION_TO_BUCKET: Dict[str, str] = {  # (前回と同様)
    "quiet_pain_and_nascent_strength": "ballad_soft",
    "self_reproach_regret_deep_sadness": "ballad_soft",
    "memory_unresolved_feelings_silence": "ballad_soft",
    "reflective_transition_instrumental_passage": "ballad_soft",
    "deep_regret_gratitude_and_realization": "groove_mid",
    "supported_light_longing_for_rebirth": "groove_mid",
    "wavering_heart_gratitude_chosen_strength": "groove_mid",
    "hope_dawn_light_gentle_guidance": "groove_mid",
    "nature_memory_floating_sensation_forgiveness": "groove_mid",
    "acceptance_of_love_and_pain_hopeful_belief": "anthem_high",
    "trial_cry_prayer_unbreakable_heart": "anthem_high",
    "reaffirmed_strength_of_love_positive_determination": "anthem_high",
    "future_cooperation_our_path_final_resolve_and_liberation": "anthem_high",
    "default": "groove_mid",
    "neutral": "groove_mid",
}
BUCKET_INTENSITY_TO_STYLE: Dict[str, Dict[str, str]] = {  # (前回と同様)
    "ballad_soft": {
        "low": "no_drums_or_gentle_cymbal_swell",
        "medium_low": "ballad_soft_kick_snare_8th_hat",
        "medium": "ballad_soft_kick_snare_8th_hat",
        "medium_high": "rock_ballad_build_up_8th_hat",
        "high": "rock_ballad_build_up_8th_hat",
        "default": "ballad_soft_kick_snare_8th_hat",
    },
    "groove_mid": {
        "low": "ballad_soft_kick_snare_8th_hat",
        "medium_low": "rock_ballad_build_up_8th_hat",
        "medium": "rock_ballad_build_up_8th_hat",
        "medium_high": "anthem_rock_chorus_16th_hat",
        "high": "anthem_rock_chorus_16th_hat",
        "default": "rock_ballad_build_up_8th_hat",
    },
    "anthem_high": {
        "low": "rock_ballad_build_up_8th_hat",
        "medium_low": "anthem_rock_chorus_16th_hat",
        "medium": "anthem_rock_chorus_16th_hat",
        "medium_high": "anthem_rock_chorus_16th_hat",
        "high": "anthem_rock_chorus_16th_hat",
        "default": "anthem_rock_chorus_16th_hat",
    },
    "default_fallback_bucket": {
        "low": "no_drums",
        "medium_low": "default_drum_pattern",
        "medium": "default_drum_pattern",
        "medium_high": "default_drum_pattern",
        "high": "default_drum_pattern",
        "default": "default_drum_pattern",
    },
}


def _resolve_style(emotion: str, intensity: str, pattern_lib: Dict[str, Any]) -> str:
    # (前回と同様)
    bucket = EMOTION_TO_BUCKET.get(emotion.lower(), "default_fallback_bucket")
    style_map_for_bucket = BUCKET_INTENSITY_TO_STYLE.get(bucket)
    if not style_map_for_bucket:
        logger.error(
            f"DrumGen _resolve_style: CRITICAL - Bucket '{bucket}' not defined. Using 'default_drum_pattern'."
        )
        return "default_drum_pattern"
    resolved_style = style_map_for_bucket.get(intensity.lower())
    if not resolved_style:
        resolved_style = style_map_for_bucket.get("default", "default_drum_pattern")
    if resolved_style not in pattern_lib:
        logger.warning(
            f"DrumGen _resolve_style: Resolved style '{resolved_style}' (E:'{emotion}',I:'{intensity}') not in pattern_lib. Falling back to 'default_drum_pattern'."
        )
        if "default_drum_pattern" not in pattern_lib:
            logger.error(
                "DrumGen _resolve_style: CRITICAL - Fallback 'default_drum_pattern' also not in pattern_lib. Returning 'no_drums'."
            )
            return "no_drums"
        return "default_drum_pattern"
    return resolved_style


def extract_tempo_map_from_midi(vocal_midi_path: str) -> List[Tuple[float, float]]:
    # 提案通りの実装
    tempo_map = []
    try:
        midi_stream = converter.parse(vocal_midi_path)
        for element in midi_stream.flatten().notes:
            if isinstance(element, note.Note):
                tempo_qn = element.quarterLength
                if element.duration and element.duration.quarterLength > 0:
                    tempo_map.append(
                        (element.offset, tempo_qn / element.duration.quarterLength)
                    )
    except Exception as e:
        logger.error(f"Error extracting tempo map from MIDI: {e}")
    return tempo_map


def load_heatmap_data(heatmap_path: Optional[str]) -> Dict[int, int]:
    """ヒートマップデータをJSONファイルから読み込み、{grid_index: count} の辞書を返す。"""
    if not heatmap_path or not Path(heatmap_path).exists():
        logger.warning(f"Heatmap not found at '{heatmap_path}'. Using empty heatmap.")
        return {}
    try:
        with open(heatmap_path, "r", encoding="utf-8") as f:
            data = json.load(f)
            # JSONが [{"grid_index": 0, "count": 99}, ...] の形式であると仮定
            heatmap_dict = {item["grid_index"]: item["count"] for item in data}
            logger.info(
                f"Loaded heatmap data from {heatmap_path}: {len(heatmap_dict)} entries."
            )
            return heatmap_dict
    except Exception as e:
        logger.error(f"Error loading heatmap data: {e}")
        return {}


# DrumGenerator例
class DrumGenerator(BasePartGenerator):
    def __init__(
        self,
        *,
        global_settings=None,
        default_instrument=None,
        global_tempo=None,
        global_time_signature=None,
        global_key_signature_tonic=None,
        global_key_signature_mode=None,
        main_cfg=None,
        **kwargs,
    ):
        self.main_cfg = main_cfg
        super().__init__(
            global_settings=global_settings,
            default_instrument=default_instrument,
            global_tempo=global_tempo,
            global_time_signature=global_time_signature,
            global_key_signature_tonic=global_key_signature_tonic,
            global_key_signature_mode=global_key_signature_mode,
            **kwargs,
        )
        # ここに他の初期化処理をまとめて書く
        self.logger = logging.getLogger("modular_composer.drum_generator")
        self.part_parameters = kwargs.get("part_parameters", {})
        # もし、この後に独自の初期化処理があれば、ここに残してください。
        # 必須のデフォルトパターンが不足している場合に補充
        self._add_internal_default_patterns()

        # Use path settings from main_cfg, falling back to general paths
        self.vocal_midi_path = (
            self.main_cfg.get("vocal_midi_path_for_drums")
            or self.main_cfg.get("paths", {}).get("vocal_note_data_path")
        )

<<<<<<< HEAD
        heatmap_json_path = self.main_cfg.get("heatmap_json_path_for_drums")
        if not heatmap_json_path:
            heatmap_json_path = self.main_cfg.get("paths", {}).get(
                "vocal_heatmap_path"
            )
        if not heatmap_json_path:
            heatmap_json_path = str(Path("data/heatmap.json").resolve())

        heatmap_json_path = str(Path(heatmap_json_path).expanduser().resolve())
=======
        # Use path settings from main_cfg, falling back to general paths
        self.vocal_midi_path = (
            self.main_cfg.get("vocal_midi_path_for_drums")
            or self.main_cfg.get("paths", {}).get("vocal_note_data_path")
        )
        heatmap_json_path = (
            self.main_cfg.get("heatmap_json_path_for_drums")
            or self.main_cfg.get("paths", {}).get("vocal_heatmap_path")
        )
        if heatmap_json_path:
            heatmap_json_path = str(Path(heatmap_json_path).expanduser().resolve())
>>>>>>> 005eab0f
        self.heatmap = load_heatmap_data(heatmap_json_path)
        self.rng = random.Random()
        if self.main_cfg.get("rng_seed") is not None:
            self.rng.seed(self.main_cfg["rng_seed"])

        # 楽器設定
        part_default_cfg = self.main_cfg.get("default_part_parameters", {}).get(
            self.part_name, {}
        )
        instrument_name = part_default_cfg.get("instrument", "DrumSet")
        try:
            self.default_instrument = m21instrument.Percussion()
            if hasattr(self.default_instrument, "midiChannel"):
                self.default_instrument.midiChannel = 9
        except:
            self.default_instrument = m21instrument.Percussion()

        # (初期化ロジックは前回と同様)
        self.raw_pattern_lib = (
            copy.deepcopy(self.part_parameters)
            if self.part_parameters is not None
            else {}
        )
        self.pattern_lib_cache: Dict[str, Dict[str, Any]] = {}
        logger.info(
            f"DrumGen __init__: Initialized with {len(self.raw_pattern_lib)} raw drum patterns."
        )
        core_defaults = {
            "default_drum_pattern": {
                "description": "Default fallback pattern",
                "pattern": [
                    {
                        "offset": 0.0,
                        "duration": 0.125,
                        "instrument": "kick",
                        "velocity_factor": 1.0,
                    },
                    {
                        "offset": 2.0,
                        "duration": 0.125,
                        "instrument": "snare",
                        "velocity_factor": 0.9,
                    },
                ],
                "time_signature": "4/4",
                "swing": 0.5,
                "length_beats": 4.0,
                "fill_ins": {},
                "velocity_base": 80,
            },
            "no_drums": {
                "description": "Silence",
                "pattern": [],
                "time_signature": "4/4",
                "swing": 0.5,
                "length_beats": 4.0,
                "fill_ins": {},
                "velocity_base": 0,
            },
            "no_drums_or_gentle_cymbal_swell": {
                "description": "Placeholder: Gentle cymbal swell or silence",
                "pattern": [],
                "velocity_base": 50,
            },
            "ballad_soft_kick_snare_8th_hat": {
                "description": "Placeholder: Soft ballad beat",
                "pattern": [],
                "velocity_base": 70,
            },
            "rock_ballad_build_up_8th_hat": {
                "description": "Placeholder: Rock ballad build-up",
                "pattern": [],
                "velocity_base": 85,
            },
            "anthem_rock_chorus_16th_hat": {
                "description": "Placeholder: Anthem rock chorus",
                "pattern": [],
                "velocity_base": 100,
            },
            "no_drums_or_sparse_cymbal": {
                "description": "Placeholder: Sparse cymbal or silence",
                "pattern": [],
                "velocity_base": 40,
            },
            "no_drums_or_sparse_chimes": {
                "description": "Placeholder: Sparse chimes or silence",
                "pattern": [],
                "velocity_base": 45,
            },
        }
        for k, v_def_template in core_defaults.items():
            if k not in self.raw_pattern_lib:
                placeholder_def = {
                    "description": v_def_template.get(
                        "description", f"Placeholder for '{k}'."
                    ),
                    "pattern": v_def_template.get("pattern", []),
                    "time_signature": v_def_template.get("time_signature", "4/4"),
                    "swing": v_def_template.get("swing", 0.5),
                    "length_beats": v_def_template.get("length_beats", 4.0),
                    "fill_ins": v_def_template.get("fill_ins", {}),
                    "velocity_base": v_def_template.get("velocity_base", 70),
                }
                self.raw_pattern_lib[k] = placeholder_def
                logger.info(
                    f"DrumGen __init__: Added/updated placeholder for style '{k}'."
                )
        all_referenced_styles_in_luts: Set[str] = set()
        for bucket_styles in BUCKET_INTENSITY_TO_STYLE.values():
            all_referenced_styles_in_luts.update(bucket_styles.values())
        for style_key in all_referenced_styles_in_luts:
            if style_key not in self.raw_pattern_lib:
                self.raw_pattern_lib[style_key] = {
                    "description": f"Auto-added placeholder for undefined style '{style_key}'.",
                    "pattern": [],
                    "time_signature": "4/4",
                    "swing": 0.5,
                    "length_beats": 4.0,
                    "fill_ins": {},
                    "velocity_base": 70,
                }
                logger.info(
                    f"DrumGen __init__: Added silent placeholder for undefined style '{style_key}' (from LUT)."
                )
        self.global_tempo = main_cfg.get("tempo", 120)
        self.global_time_signature_str = main_cfg.get("time_signature", "4/4")
        self.global_ts = get_time_signature_object(self.global_time_signature_str)
        if not self.global_ts:
            logger.warning(
                f"DrumGen __init__: Failed to parse global time_sig '{time_sig}'. Defaulting to 4/4."
            )
            self.global_ts = meter.TimeSignature("4/4")
        self.instrument = m21instrument.Percussion()
        if hasattr(self.instrument, "midiChannel"):
            self.instrument.midiChannel = 9

        # drum_patterns.yml をロードして raw_pattern_lib にマージ
        try:
            with open("data/drum_patterns.yml", encoding="utf-8") as f:
                drum_patterns = yaml.safe_load(f) or {}
                if isinstance(drum_patterns, dict):
                    patterns_dict = drum_patterns.get("drum_patterns", drum_patterns)
                    if isinstance(patterns_dict, dict):
                        self.raw_pattern_lib.update(patterns_dict)
                        logger.info(
                            f"DrumGen __init__: loaded {len(patterns_dict)} patterns from data/drum_patterns.yml"
                        )
        except Exception as e:
            logger.warning(f"DrumGen __init__: failed to load drum_patterns.yml: {e}")

        # 最終的なパターン辞書を part_parameters に適用
        self.part_parameters = self.raw_pattern_lib

    def _choose_pattern_key(self, emotion: str | None, intensity: str | None) -> str:
        emo = (emotion or "default").lower()
        inten = (intensity or "medium").lower()
        bucket = EMO_TO_BUCKET.get(emo, "groove")
        return BUCKET_INT_TO_PATTERN.get((bucket, inten), "groove_pocket")

    def _get_effective_pattern_def(
        self, style_key: str, visited: Optional[Set[str]] = None
    ) -> Dict[str, Any]:
        # (前回と同様の継承解決ロジック)
        if visited is None:
            visited = set()
        if style_key in visited:
            logger.error(
                f"DrumGen: Circular inheritance for '{style_key}'. Returning 'default_drum_pattern'."
            )
            default_p_data = self.pattern_lib_cache.get(
                "default_drum_pattern"
            ) or self.raw_pattern_lib.get("default_drum_pattern", {})
            return copy.deepcopy(default_p_data if default_p_data else {"pattern": []})
        if style_key in self.pattern_lib_cache:
            return copy.deepcopy(self.pattern_lib_cache[style_key])
        pattern_def_original = self.raw_pattern_lib.get(style_key)
        if not pattern_def_original:
            logger.warning(
                f"DrumGen: Style key '{style_key}' not found. Falling back to 'default_drum_pattern'."
            )
            default_p = self.raw_pattern_lib.get("default_drum_pattern")
            if not default_p:
                logger.error(
                    "DrumGen: CRITICAL - 'default_drum_pattern' missing. Returning minimal empty."
                )
                return {
                    "description": "Minimal Empty (Critical Fallback)",
                    "pattern": [],
                    "time_signature": "4/4",
                    "swing": 0.5,
                    "length_beats": 4.0,
                    "fill_ins": {},
                    "velocity_base": 70,
                }
            self.pattern_lib_cache[style_key] = copy.deepcopy(default_p)
            return default_p
        pattern_def = copy.deepcopy(pattern_def_original)
        inherit_key = pattern_def.get("inherit")
        if inherit_key and isinstance(inherit_key, str):
            logger.debug(
                f"DrumGen: Pattern '{style_key}' inherits '{inherit_key}'. Resolving..."
            )
            visited.add(style_key)
            base_def = self._get_effective_pattern_def(inherit_key, visited)
            visited.remove(style_key)
            merged_def = base_def.copy()
            if "pattern" in pattern_def:
                merged_def["pattern"] = pattern_def["pattern"]
            base_fills = merged_def.get("fill_ins", {})
            current_fills = pattern_def.get("fill_ins", {})
            if isinstance(base_fills, dict) and isinstance(current_fills, dict):
                merged_fills = base_fills.copy()
                merged_fills.update(current_fills)
                merged_def["fill_ins"] = merged_fills
            elif current_fills is not None:
                merged_def["fill_ins"] = current_fills
            for key, value in pattern_def.items():
                if key not in ["inherit", "pattern", "fill_ins"]:
                    merged_def[key] = value
            pattern_def = merged_def
        pattern_def.setdefault("time_signature", self.global_time_signature_str)
        pattern_def.setdefault("swing", 0.5)
        pattern_def.setdefault(
            "length_beats",
            (
                get_time_signature_object(
                    pattern_def["time_signature"]
                ).barDuration.quarterLength
                if get_time_signature_object(pattern_def["time_signature"])
                else 4.0
            ),
        )
        pattern_def.setdefault("pattern", [])
        pattern_def.setdefault("fill_ins", {})
        pattern_def.setdefault("velocity_base", 80)
        self.pattern_lib_cache[style_key] = copy.deepcopy(pattern_def)
        return pattern_def

    def _render_part(
        self,
        section_data: Dict[str, Any],
        next_section_data: Optional[Dict[str, Any]] = None,
    ) -> stream.Part:
        part = stream.Part(id=self.part_name)
        part.insert(0, self.default_instrument)

        # (前回 drum_generator.py の _render_part に実装したロジックをここに記述)
        # ... ヒートマップとパターンに基づいてドラムヒットを生成 ...
        log_prefix = (
            f"DrumGen._render_part (Sec: {section_data.get('section_name', 'Unk')})"
        )

        # パラメータ取得
        drum_params = section_data.get("part_params", {}).get(self.part_name, {})

        # パターン選択
        musical_intent = section_data.get("musical_intent", {})
        # ... (emotion/intensity からパターンキーを選択するロジック) ...

        # リズム生成
        start_offset = section_data.get("absolute_offset", 0.0)
        duration_ql = section_data.get("q_length", 4.0)
        end_offset = start_offset + duration_ql

        # 仮のシンプルなロジック
        t = 0.0
        while t < duration_ql:
            kick = note.Note("C2")  # Kick
            kick.duration.quarterLength = 0.5
            part.insert(t, kick)
            t += 1.0

        logger.info(
            f"{log_prefix}: Finished rendering. Part has {len(part.flatten().notes)} notes."
        )
        return part

    def compose(
        self,
        *,
        section_data: Optional[Dict[str, Any]] = None,
        overrides_root: Optional[Any] = None,
        groove_profile_path: Optional[str] = None,
        next_section_data: Optional[Dict[str, Any]] = None,
        part_specific_humanize_params: Optional[Dict[str, Any]] = None,
    ) -> stream.Part:
        """
        mode == "independent" : ボーカル熱マップ主導で全曲を一括生成
        mode == "chord"      : chordmap のセクション単位で生成
        共通APIを維持しつつ、必要なときだけ独自処理を挟む。
        """
        if getattr(self, "mode", "chord") == "independent":
            return self._render_whole_song()

        # それ以外は BasePartGenerator に委譲
        return super().compose(
            section_data=section_data,
            overrides_root=overrides_root,
            groove_profile_path=groove_profile_path,
            next_section_data=next_section_data,
            part_specific_humanize_params=part_specific_humanize_params,
        )

    def _render(
        self,
        blocks: Sequence[Dict[str, Any]],
        part: stream.Part,
    ):
        ms_since_fill = 0
        for blk_idx, blk_data in enumerate(blocks):
            log_render_prefix = f"DrumGen.Render.Blk{blk_idx+1}"  # 1-indexed for logs
            drums_params = blk_data.get("part_params", {}).get("drums", {})
            style_key = drums_params.get(
                "final_style_key_for_render", "default_drum_pattern"
            )
            style_def = self._get_effective_pattern_def(style_key)
            if not style_def:
                logger.error(
                    f"{log_render_prefix}: CRITICAL - No style_def for '{style_key}'. Skipping."
                )
                continue

            # --- base_vel の取得 (safe_get を使用) ---
            base_vel = safe_get(
                drums_params,
                "velocity",
                default=safe_get(
                    drums_params,
                    "drum_base_velocity",
                    default=safe_get(
                        style_def,
                        "velocity_base",
                        default=80,
                        cast_to=int,
                        log_name=f"{log_render_prefix}.VelStyleDef",
                    ),
                    cast_to=int,
                    log_name=f"{log_render_prefix}.VelDrumBaseParam",
                ),
                cast_to=int,
                log_name=f"{log_render_prefix}.VelParam",
            )
            base_vel = max(1, min(127, base_vel))
            # --- ここまで base_vel ---

            pat_events: List[Dict[str, Any]] = style_def.get("pattern", [])
            pat_ts_str = style_def.get("time_signature", self.global_time_signature_str)
            pat_ts = get_time_signature_object(pat_ts_str)
            if not pat_ts:
                pat_ts = self.global_ts

            pattern_unit_length_ql = safe_get(
                style_def,
                "length_beats",
                default=pat_ts.barDuration.quarterLength if pat_ts else 4.0,
                cast_to=float,
                log_name=f"{log_render_prefix}.PatternLen",
            )
            if pattern_unit_length_ql <= 0:
                logger.warning(
                    f"{log_render_prefix}: Pattern '{style_key}' invalid length {pattern_unit_length_ql}. Defaulting to 4.0"
                )
                pattern_unit_length_ql = 4.0

            swing_setting = style_def.get("swing", 0.5)
            swing_type = "eighth"
            swing_ratio_val = 0.5
            if isinstance(swing_setting, dict):
                swing_type = swing_setting.get("type", "eighth").lower()
                swing_ratio_val = safe_get(
                    swing_setting,
                    "ratio",
                    default=0.5,
                    cast_to=float,
                    log_name=f"{log_render_prefix}.SwingRatio",
                )
            elif isinstance(swing_setting, (float, int)):
                swing_ratio_val = float(swing_setting)

            fills = style_def.get("fill_ins", {})

            # --- オフセットとデュレーション (safe_get を使用) ---
            default_block_dur = (
                pattern_unit_length_ql if pattern_unit_length_ql > 0 else 4.0
            )
            offset_in_score = safe_get(
                blk_data,
                "humanized_offset_beats",
                default=safe_get(
                    blk_data,
                    "absolute_offset",
                    default=safe_get(
                        blk_data,
                        "offset",
                        default=0.0,
                        cast_to=float,
                        log_name=f"{log_render_prefix}.OffsetFallback3",
                    ),
                    cast_to=float,
                    log_name=f"{log_render_prefix}.OffsetFallback2",
                ),
                cast_to=float,
                log_name=f"{log_render_prefix}.HumOffset",
            )
            remaining_ql_in_block = safe_get(
                blk_data,
                "humanized_duration_beats",
                default=safe_get(
                    blk_data,
                    "q_length",
                    default=default_block_dur,
                    cast_to=float,
                    log_name=f"{log_render_prefix}.QLFallback",
                ),
                cast_to=float,
                log_name=f"{log_render_prefix}.HumDur",
            )
            if remaining_ql_in_block <= 0:
                logger.warning(
                    f"{log_render_prefix}: Non-positive duration {remaining_ql_in_block} (raw: {blk_data.get('humanized_duration_beats', blk_data.get('q_length'))}). Using {default_block_dur}ql."
                )
                remaining_ql_in_block = default_block_dur
            # --- ここまでオフセットとデュレーション ---

            if blk_data.get("is_first_in_section", False) and blk_idx > 0:
                ms_since_fill = 0
            current_pos_within_block = 0.0
            while remaining_ql_in_block > MIN_NOTE_DURATION_QL / 8.0:
                # (フィルインロジック、パターンの適用は前回と同様、base_vel を _apply_pattern に渡す)
                current_pattern_iteration_ql = min(
                    pattern_unit_length_ql, remaining_ql_in_block
                )
                if current_pattern_iteration_ql < MIN_NOTE_DURATION_QL / 4.0:
                    break
                is_last_pattern_iteration_in_block = (
                    remaining_ql_in_block
                    <= pattern_unit_length_ql + (MIN_NOTE_DURATION_QL / 8.0)
                )
                pattern_to_use_for_iteration = pat_events
                fill_applied_this_iter = False
                override_fill_key = drums_params.get(
                    "fill_override", drums_params.get("drum_fill_key_override")
                )
                if is_last_pattern_iteration_in_block and override_fill_key:
                    chosen_fill_pattern_list = fills.get(override_fill_key)
                    if chosen_fill_pattern_list is not None:
                        pattern_to_use_for_iteration = chosen_fill_pattern_list
                        fill_applied_this_iter = True
                        logger.debug(
                            f"{log_render_prefix}: Applied override fill '{override_fill_key}' for style '{style_key}'."
                        )
                    else:
                        logger.warning(
                            f"{log_render_prefix}: Override fill key '{override_fill_key}' not in fills for '{style_key}'."
                        )
                fill_interval_bars = safe_get(
                    drums_params,
                    "drum_fill_interval_bars",
                    default=0,
                    cast_to=int,
                    log_name=f"{log_render_prefix}.FillInterval",
                )
                if (
                    not fill_applied_this_iter
                    and is_last_pattern_iteration_in_block
                    and fill_interval_bars > 0
                ):
                    if (ms_since_fill + 1) >= fill_interval_bars:
                        fill_keys_from_params = drums_params.get("drum_fill_keys", [])
                        possible_fills_for_style = [
                            fk for fk in fill_keys_from_params if fk in fills
                        ]
                        if possible_fills_for_style:
                            chosen_fill_key = self.rng.choice(possible_fills_for_style)
                            chosen_fill_pattern_list = fills.get(chosen_fill_key)
                            if chosen_fill_pattern_list is not None:
                                pattern_to_use_for_iteration = chosen_fill_pattern_list
                                fill_applied_this_iter = True
                                logger.debug(
                                    f"{log_render_prefix}: Applied scheduled fill '{chosen_fill_key}' for style '{style_key}'."
                                )
                self._apply_pattern(
                    part,
                    pattern_to_use_for_iteration,
                    offset_in_score + current_pos_within_block,
                    current_pattern_iteration_ql,
                    base_vel,
                    swing_type,
                    swing_ratio_val,
                    pat_ts if pat_ts else self.global_ts,
                    drums_params,
                )
                if fill_applied_this_iter:
                    ms_since_fill = 0
                else:
                    ms_since_fill += 1
                current_pos_within_block += current_pattern_iteration_ql
                remaining_ql_in_block -= current_pattern_iteration_ql

    def _apply_pattern(
        self,
        part: stream.Part,
        events: List[Dict[str, Any]],
        bar_start_abs_offset: float,
        current_bar_actual_len_ql: float,
        pattern_base_velocity: int,
        swing_type: str,
        swing_ratio: float,
        current_pattern_ts: meter.TimeSignature,
        drum_block_params: Dict[str, Any],
    ):
        log_apply_prefix = f"DrumGen.ApplyPattern"
        beat_len_ql = (
            current_pattern_ts.beatDuration.quarterLength if current_pattern_ts else 1.0
        )

        for ev_idx, ev_def in enumerate(events):
            log_event_prefix = f"{log_apply_prefix}.Evt{ev_idx}"
            if self.rng.random() > safe_get(
                ev_def,
                "probability",
                default=1.0,
                cast_to=float,
                log_name=f"{log_event_prefix}.Prob",
            ):
                continue
            inst_name = ev_def.get("instrument")
            if not inst_name:
                continue

            rel_offset_in_pattern = safe_get(
                ev_def,
                "offset",
                default=0.0,
                cast_to=float,
                log_name=f"{log_event_prefix}.Offset",
            )
            if abs(swing_ratio - 0.5) > 1e-3:
                rel_offset_in_pattern = self._swing(
                    rel_offset_in_pattern, swing_ratio, beat_len_ql, swing_type
                )
            if rel_offset_in_pattern >= current_bar_actual_len_ql - (
                MIN_NOTE_DURATION_QL / 16.0
            ):
                continue

            hit_duration_ql_from_def = safe_get(
                ev_def,
                "duration",
                default=0.125,
                cast_to=float,
                log_name=f"{log_event_prefix}.Dur",
            )
            clipped_duration_ql = min(
                hit_duration_ql_from_def,
                current_bar_actual_len_ql - rel_offset_in_pattern,
            )
            if clipped_duration_ql < MIN_NOTE_DURATION_QL / 8.0:
                continue

            final_event_velocity = safe_get(
                ev_def,
                "velocity",
                default=int(
                    pattern_base_velocity
                    * safe_get(
                        ev_def,
                        "velocity_factor",
                        default=1.0,
                        cast_to=float,
                        log_name=f"{log_event_prefix}.VelFactor",
                    )
                ),
                cast_to=int,
                log_name=f"{log_event_prefix}.VelAbs",
            )
            final_event_velocity = max(1, min(127, final_event_velocity))

            drum_hit_note = self._make_hit(
                inst_name, final_event_velocity, clipped_duration_ql
            )
            if not drum_hit_note:
                continue

            # (ヒューマナイズ処理は前回と同様)
            humanize_this_hit = False
            humanize_template_for_hit = "drum_tight"
            humanize_custom_for_hit = {}
            event_humanize_setting = ev_def.get("humanize")
            if isinstance(event_humanize_setting, bool):
                humanize_this_hit = event_humanize_setting
            elif isinstance(event_humanize_setting, str):
                humanize_this_hit = True
                humanize_template_for_hit = event_humanize_setting
            elif isinstance(event_humanize_setting, dict):
                humanize_this_hit = True
                humanize_template_for_hit = event_humanize_setting.get(
                    "template_name", humanize_template_for_hit
                )
                humanize_custom_for_hit = event_humanize_setting.get(
                    "custom_params", {}
                )
            else:
                if drum_block_params.get("humanize_opt", False):
                    humanize_this_hit = True
                    humanize_template_for_hit = drum_block_params.get(
                        "template_name", "drum_tight"
                    )
                    humanize_custom_for_hit = drum_block_params.get("custom_params", {})
            time_delta_from_humanizer = 0.0
            if humanize_this_hit:
                original_hit_offset_before_humanize = drum_hit_note.offset
                drum_hit_note = apply_humanization_to_element(
                    drum_hit_note,
                    template_name=humanize_template_for_hit,
                    custom_params=humanize_custom_for_hit,
                )  # human_custom_for_hit -> humanize_custom_for_hit
            final_insert_offset_in_score = (
                bar_start_abs_offset + rel_offset_in_pattern + time_delta_from_humanizer
            )
            drum_hit_note.offset = 0.0
            part.insert(final_insert_offset_in_score, drum_hit_note)

    def _swing(
        self,
        rel_offset: float,
        swing_ratio: float,
        beat_len_ql: float,
        swing_type: str = "eighth",
    ) -> float:
        # (前回と同様)
        if abs(swing_ratio - 0.5) < 1e-3 or beat_len_ql <= 0:
            return rel_offset
        subdivision_duration_ql: float
        if swing_type == "eighth":
            subdivision_duration_ql = beat_len_ql / 2.0
        elif swing_type == "sixteenth":
            subdivision_duration_ql = beat_len_ql / 4.0
        else:
            logger.warning(
                f"DrumGen _swing: Unsupported swing_type '{swing_type}'. No swing."
            )
            return rel_offset
        if subdivision_duration_ql <= 0:
            return rel_offset
        effective_beat_for_swing_pair_ql = subdivision_duration_ql * 2.0
        beat_num_in_bar_for_swing_pair = math.floor(
            rel_offset / effective_beat_for_swing_pair_ql
        )
        offset_within_effective_beat = rel_offset - (
            beat_num_in_bar_for_swing_pair * effective_beat_for_swing_pair_ql
        )
        epsilon = subdivision_duration_ql * 0.1
        if abs(offset_within_effective_beat - subdivision_duration_ql) < epsilon:
            new_offset_within_effective_beat = (
                effective_beat_for_swing_pair_ql * swing_ratio
            )
            swung_rel_offset = (
                beat_num_in_bar_for_swing_pair * effective_beat_for_swing_pair_ql
            ) + new_offset_within_effective_beat
            return swung_rel_offset
        return rel_offset

    def _make_hit(self, name: str, vel: int, ql: float) -> Optional[note.Note]:
        # (前回と同様)
        mapped_name = name.lower().replace(" ", "_").replace("-", "_")
        actual_name_for_midi = GHOST_ALIAS.get(mapped_name, mapped_name)
        midi_pitch_val = GM_DRUM_MAP.get(actual_name_for_midi)
        if midi_pitch_val is None:
            logger.warning(
                f"DrumGen _make_hit: Unknown drum sound '{name}' (mapped to '{actual_name_for_midi}'). MIDI mapping not found. Skipping."
            )
            return None
        n = note.Note()
        n.pitch = pitch.Pitch(midi=midi_pitch_val)
        n.duration = m21dur.Duration(quarterLength=max(MIN_NOTE_DURATION_QL / 8.0, ql))
        n.volume = m21volume.Volume(velocity=max(1, min(127, vel)))
        n.offset = 0.0
        return n

    def _render_part(self, section: Dict[str, Any]) -> stream.Part:
        part = stream.Part(id="Drums")
        bar_len = self.ts_obj.barDuration.quarterLength if self.ts_obj else 4.0
        start = section["absolute_offset"]
        measures = section["length_in_measures"]
        end = start + measures * bar_len

        ghost_density = section.get("overrides", {}).get("ghost_hat_density", 0.5)
        t = start
        while t < end:
            grid_idx = int((t * RESOLUTION) % RESOLUTION)
            weight = self.heatmap.get(str(grid_idx), 0)
            rel = weight / max(self.heatmap.values()) if self.heatmap else 0  # 0-1
            # Kick on high weight / Snare on mid weight / HH every grid
            if rel > 0.6 and grid_idx % 4 == 0:
                part.insert(t, note.Unpitched(36, quarterLength=0.25, velocity=100))
            elif rel > 0.3 and grid_idx % 4 == 2:
                part.insert(t, note.Unpitched(38, quarterLength=0.25, velocity=95))
            # Hi-Hat
            if random.random() < (ghost_density if rel < 0.3 else 1.0):
                vel = 60 if rel < 0.2 else 75
                part.insert(t, note.Unpitched(42, quarterLength=0.25, velocity=vel))
            t += 0.25  # 16th note = quarterLength/4
        return part



    def _add_internal_default_patterns(self):
        """ライブラリに必須パターンがなければ、最低限のフォールバックを追加"""
        defaults = {
            "default_drum_pattern": {
                "pattern": [
                    {"offset": 0.0, "instrument": "kick"},
                    {"offset": 2.0, "instrument": "snare"},
                ],
                "length_beats": 4.0,
            },
            "no_drums": {"pattern": [], "length_beats": 4.0},
            "no_drums_or_sparse_cymbal": {
                "pattern": [
                    {"offset": 0.0, "instrument": "crash", "velocity_factor": 0.5}
                ],
                "length_beats": 4.0,
            },
            "ballad_soft_kick_snare_8th_hat": {
                "pattern": [
                    {"offset": 0, "instrument": "kick"},
                    {"offset": 2, "instrument": "snare"},
                ],
                "length_beats": 4.0,
            },
            "rock_beat_A_8th_hat": {
                "pattern": [
                    {"offset": 0, "instrument": "kick"},
                    {"offset": 1, "instrument": "chh"},
                    {"offset": 2, "instrument": "snare"},
                    {"offset": 3, "instrument": "chh"},
                ],
                "length_beats": 4.0,
            },
            "rock_ballad_build_up_8th_hat": {
                "pattern": [{"offset": i * 0.5, "instrument": "chh"} for i in range(8)],
                "length_beats": 4.0,
            },
            "anthem_rock_chorus_16th_hat": {
                "pattern": [
                    {"offset": i * 0.25, "instrument": "chh"} for i in range(16)
                ],
                "length_beats": 4.0,
            },
            "anthem_rock_chorus_16th_hat_fill": {
                "pattern": [
                    {"offset": i * 0.25, "instrument": "snare"} for i in range(16)
                ],
                "length_beats": 4.0,
            },
        }
        for key, val in defaults.items():
            if key not in self.part_parameters:
                self.part_parameters[key] = val

    def _resolve_style_key(
        self, musical_intent: Dict[str, Any], overrides: Dict[str, Any]
    ) -> str:
        """オーバーライドと感情から最終的なリズムキーを決定する"""
        if overrides and overrides.get("rhythm_key"):
            return overrides["rhythm_key"]

        emotion = musical_intent.get("emotion", "default").lower()
        intensity = musical_intent.get("intensity", "medium").lower()

        # 最も近い感情キーを探す
        best_match_emotion = "default"
        for key in EMOTION_TO_BUCKET.keys():
            if key in emotion:
                best_match_emotion = key
                break

        bucket = EMOTION_TO_BUCKET.get(best_match_emotion, "default")

        # 最も近い強度キーを探す
        best_match_intensity = "medium"
        for key in ["low", "medium", "high"]:
            if key in intensity:
                best_match_intensity = key
                break

        style_key = BUCKET_INTENSITY_TO_STYLE.get((bucket, best_match_intensity))
        if not style_key or style_key not in self.part_parameters:
            style_key = BUCKET_INTENSITY_TO_STYLE.get(
                ("default", "default"), "default_drum_pattern"
            )

        return style_key

    def _render_part(
        self,
        section_data: Dict[str, Any],
        next_section_data: Optional[Dict[str, Any]] = None,
    ) -> stream.Part:
        """単一のコードブロックに対してドラムパートを生成する"""
        part = stream.Part(id=self.part_name)
        part.insert(0, self.default_instrument)

        drum_params = section_data.get("part_params", {}).get(self.part_name, {})
        musical_intent = section_data.get("musical_intent", {})

        style_key = self._resolve_style_key(musical_intent, drum_params)
        pattern_def = self.part_parameters.get(style_key)

        if not pattern_def or not pattern_def.get("pattern"):
            logger.warning(
                f"Drum pattern for key '{style_key}' is empty or not found. Skipping block."
            )
            part.append(note.Rest(quarterLength=section_data.get("q_length", 4.0)))
            return part

        block_duration = section_data.get("q_length", 4.0)
        pattern_events = pattern_def.get("pattern", [])
        pattern_ref_duration = float(pattern_def.get("length_beats", 4.0))
        time_scale_factor = (
            block_duration / pattern_ref_duration if pattern_ref_duration > 0 else 1.0
        )
        base_velocity = drum_params.get("velocity", 80)

        for event in pattern_events:
            event_offset = float(event.get("offset", 0.0))
            event_dur = float(event.get("duration", 0.1))
            inst_name = event.get("instrument")
            vel_factor = float(event.get("velocity_factor", 1.0))

            if not inst_name:
                continue

            final_offset = event_offset * time_scale_factor
            if final_offset >= block_duration:
                continue

            final_dur = event_dur * time_scale_factor
            final_velocity = max(1, min(127, int(base_velocity * vel_factor)))
            midi_pitch = GM_DRUM_MAP.get(inst_name.lower())

            if midi_pitch:
                n = note.Note()
                n.pitch = pitch.Pitch(midi=midi_pitch)
                n.duration.quarterLength = final_dur
                n.volume = m21volume.Volume(velocity=final_velocity)
                part.insert(final_offset, n)
            else:
                logger.warning(f"Unknown drum instrument: '{inst_name}'")

        profile_name = (
            self.main_cfg.get("humanize_profile")
            or section_data.get("humanize_profile")
            or self.global_settings.get("humanize_profile")
        )
        if profile_name:
            humanizer.apply(part, profile_name)

        return part


# --- END OF FILE ---


def test_independent_mode_creates_part():
    drum_gen = DrumGenerator(
        lib={"calm_backbeat": {"pattern": [{"offset": 0.0, "instrument": "kick"}]}},
        vocal_midi_path="tests/data/test_vocal.midi",
        heatmap_json_path="tests/data/test_heatmap.json",
        mode="independent",
    )
    part = drum_gen.compose(section=None)
    assert part is not None
    assert len(list(part.flatten().notes)) > 0


def test_chord_mode_creates_part():
    drum_gen = DrumGenerator(
        lib={"calm_backbeat": {"pattern": [{"offset": 0.0, "instrument": "kick"}]}},
        vocal_midi_path="tests/data/test_vocal.midi",
        heatmap_json_path="tests/data/test_heatmap.json",
        mode="chord",
    )
    dummy_section = {
        "absolute_offset": 0,
        "length_in_measures": 2,
        "musical_intent": {"emotion": "default", "intensity": "medium"},
    }
    part = drum_gen.compose(section=dummy_section)
    assert part is not None
    assert len(list(part.flatten().notes)) > 0<|MERGE_RESOLUTION|>--- conflicted
+++ resolved
@@ -257,17 +257,7 @@
             or self.main_cfg.get("paths", {}).get("vocal_note_data_path")
         )
 
-<<<<<<< HEAD
-        heatmap_json_path = self.main_cfg.get("heatmap_json_path_for_drums")
-        if not heatmap_json_path:
-            heatmap_json_path = self.main_cfg.get("paths", {}).get(
-                "vocal_heatmap_path"
-            )
-        if not heatmap_json_path:
-            heatmap_json_path = str(Path("data/heatmap.json").resolve())
-
-        heatmap_json_path = str(Path(heatmap_json_path).expanduser().resolve())
-=======
+
         # Use path settings from main_cfg, falling back to general paths
         self.vocal_midi_path = (
             self.main_cfg.get("vocal_midi_path_for_drums")
@@ -279,7 +269,7 @@
         )
         if heatmap_json_path:
             heatmap_json_path = str(Path(heatmap_json_path).expanduser().resolve())
->>>>>>> 005eab0f
+
         self.heatmap = load_heatmap_data(heatmap_json_path)
         self.rng = random.Random()
         if self.main_cfg.get("rng_seed") is not None:
